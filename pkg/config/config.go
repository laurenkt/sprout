package config

import (
	"encoding/json"
	"fmt"
	"io"
	"os"
	"path/filepath"
	"strings"

	"github.com/yosuke-furukawa/json5/encoding/json5"
)

type Config struct {
<<<<<<< HEAD
	DefaultCommand  string `json:"defaultCommand,omitempty"`
	LinearAPIToken  string `json:"linearApiToken,omitempty"`
=======
	DefaultCommand string `json:"defaultCommand,omitempty"`
	LinearAPIKey   string `json:"linearApiKey,omitempty"`
>>>>>>> 824c43b7
}

func DefaultConfig() *Config {
	return &Config{
		DefaultCommand: "",
<<<<<<< HEAD
		LinearAPIToken: "",
=======
		LinearAPIKey:   "",
>>>>>>> 824c43b7
	}
}

func Load() (*Config, error) {
	configPath, err := getConfigPath()
	if err != nil {
		return nil, fmt.Errorf("failed to get config path: %w", err)
	}

	config := DefaultConfig()

	file, err := os.Open(configPath)
	if err != nil {
		if os.IsNotExist(err) {
			return config, nil
		}
		return nil, fmt.Errorf("failed to open config file: %w", err)
	}
	defer file.Close()

	data, err := io.ReadAll(file)
	if err != nil {
		return nil, fmt.Errorf("failed to read config file: %w", err)
	}

	if err := json5.Unmarshal(data, config); err != nil {
		return nil, fmt.Errorf("failed to parse config file: %w", err)
	}

	return config, nil
}

func Save(config *Config) error {
	configPath, err := getConfigPath()
	if err != nil {
		return fmt.Errorf("failed to get config path: %w", err)
	}

	configDir := filepath.Dir(configPath)
	if err := os.MkdirAll(configDir, 0755); err != nil {
		return fmt.Errorf("failed to create config directory: %w", err)
	}

	data, err := json.MarshalIndent(config, "", "  ")
	if err != nil {
		return fmt.Errorf("failed to marshal config: %w", err)
	}

	if err := os.WriteFile(configPath, data, 0644); err != nil {
		return fmt.Errorf("failed to write config file: %w", err)
	}

	return nil
}

func getConfigPath() (string, error) {
	homeDir, err := os.UserHomeDir()
	if err != nil {
		return "", err
	}
	return filepath.Join(homeDir, ".sprout.json5"), nil
}

func (c *Config) GetDefaultCommand() []string {
	if c.DefaultCommand == "" {
		return nil
	}

	parts := strings.Fields(c.DefaultCommand)
	if len(parts) == 0 {
		return nil
	}

	return parts
}

func (c *Config) GetLinearAPIKey() string {
	return c.LinearAPIKey
}<|MERGE_RESOLUTION|>--- conflicted
+++ resolved
@@ -12,23 +12,14 @@
 )
 
 type Config struct {
-<<<<<<< HEAD
-	DefaultCommand  string `json:"defaultCommand,omitempty"`
-	LinearAPIToken  string `json:"linearApiToken,omitempty"`
-=======
 	DefaultCommand string `json:"defaultCommand,omitempty"`
 	LinearAPIKey   string `json:"linearApiKey,omitempty"`
->>>>>>> 824c43b7
 }
 
 func DefaultConfig() *Config {
 	return &Config{
 		DefaultCommand: "",
-<<<<<<< HEAD
-		LinearAPIToken: "",
-=======
 		LinearAPIKey:   "",
->>>>>>> 824c43b7
 	}
 }
 
