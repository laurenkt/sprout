# Sprout - Git Worktree Terminal UI

A user-friendly terminal UI for managing git worktrees with integrated Linear workflow support.

## Overview

Sprout simplifies git worktree management by providing both interactive and command-line interfaces, with seamless Linear integration for ticket-based development workflows.

## Features

### Git Worktree Management
- **List existing worktrees**: View all worktrees with branch names, PR status, and commit information
- **Create worktrees from any location**: Generate new worktrees from the current repository, regardless of which worktree you're currently in
- **Flexible branch naming**: Optionally specify branch names or let Linear integration handle it automatically
- **Intelligent input parsing**: Enter as much or as little information as you want - Sprout figures out the rest

### Operating Modes
- **Interactive Mode**: Full terminal UI for browsing and managing worktrees and Linear tickets
- **One-shot Mode**: Command-line interface for quick worktree operations

### Linear Integration
- **Ticket-based worktrees**: Select Linear tickets to automatically create worktrees with suggested branch names
- **Task management**: Create new subtasks on Linear issues directly from the tool
- **Flexible ticket access**: 
  - View tasks assigned to you
  - Search and browse tasks beyond your assignments
- **Seamless workflow**: Skip manual branch naming by leveraging Linear's branch name suggestions

### User Experience
- **Smart input handling**: Provide partial information and let Sprout intelligently complete the workflow
- **Context-aware**: Understands your current git state and adapts accordingly
- **Minimal friction**: Streamlined workflows for common development tasks

## Getting Started

```bash
# Interactive mode
sprout

# List all worktrees with PR status
sprout list

# One-shot worktree creation
sprout create [branch-name]

<<<<<<< HEAD
# One-shot with command execution
sprout create [branch-name] [command...]

# Check configuration and connectivity
sprout doctor
=======
# Create worktree and run command in it
sprout create [branch-name] [command] [args...]

# One-shot with Linear ticket
sprout create --linear [ticket-id]
>>>>>>> 824c43b7
```

### Command Examples

```bash
# Create worktree and change to it
cd "$(sprout create mybranch)"

# Create worktree and open in VS Code
sprout create mybranch code .

# Create worktree and start a shell
sprout create mybranch bash

# Create worktree and run git status
sprout create mybranch git status
```

**Note**: When running commands with `sprout create`, the worktree directory is printed to stderr after command execution for easy reference.

## Requirements

- Go 1.21+
- Git 2.5+ (for worktree support)
- GitHub CLI (`gh`) for PR status information
- Linear API access (for Linear integration features)

## Configuration

Sprout supports configuration via `~/.sprout.json5` for customizing behavior:

```json5
{
<<<<<<< HEAD
  // Command to run after creating a worktree in interactive mode
  // If not specified, exits cleanly without running any command
  "defaultCommand": "code .",
  
  // Linear API token for issue tracking integration
  // Get your token from Linear Settings > Account > Security & Access
  "linearApiToken": "lin_api_YOUR_TOKEN_HERE"
=======
  // Command to run when sprout is called without arguments
  // If not specified, defaults to interactive mode
  "defaultCommand": "echo 'Welcome to Sprout!'",
  
  // Linear API key for ticket integration
  "linearApiKey": "your-linear-api-key-here"
>>>>>>> 824c43b7
}
```

### Configuration Options

<<<<<<< HEAD
- **`defaultCommand`**: Command to execute after creating a worktree in interactive mode. Common examples:
  - `"code ."` - Open in VS Code
  - `"nvim"` - Open in Neovim
  - `"bash"` - Start a new shell session
  
- **`linearApiToken`**: Your Linear personal API token for accessing Linear tickets. Required for Linear integration features.

### Linear Integration

When configured with a Linear API token, Sprout displays your assigned tickets in interactive mode:

```
🌱 Sprout - Create New Worktree

Enter branch name: │

📋 Linear Tickets (Assigned to You):
   ABC-123 - Implement user authentication
   XYZ-456 - Fix database connection pooling
   DEF-789 - Add unit tests for payment module

Press Enter to create, Esc/Ctrl+C to quit
```

To get your Linear API token:
1. Go to Linear Settings > Account > Security & Access
2. Create a new personal API key
3. Add it to your `~/.sprout.json5` configuration

### Checking Configuration

Use the `doctor` command to verify your configuration and test Linear connectivity:

```bash
sprout doctor
```

This will show:
- Configuration file path and status
- Default command setting
- Linear API token (masked for security)
- Linear connection status and user information
=======
- **`defaultCommand`**: Command to execute when `sprout` is called without arguments. If not specified, launches interactive mode.
- **`linearApiKey`**: Your Linear API key for accessing tickets and creating branches from Linear issues.

### Linear Integration

To use Linear integration features, you'll need to:

1. Get your Linear API key from [Linear Settings > API](https://linear.app/settings/api)
2. Add it to your `~/.sprout.json5` configuration file
3. Run `sprout doctor` to verify the configuration is working

The Linear API key enables:
- Browsing and selecting tickets for worktree creation
- Automatic branch name suggestions based on ticket titles
- Creating subtasks directly from the terminal UI
>>>>>>> 824c43b7
<|MERGE_RESOLUTION|>--- conflicted
+++ resolved
@@ -43,19 +43,11 @@
 # One-shot worktree creation
 sprout create [branch-name]
 
-<<<<<<< HEAD
-# One-shot with command execution
-sprout create [branch-name] [command...]
+# Create worktree and run command in it
+sprout create [branch-name] [command] [args...]
 
 # Check configuration and connectivity
 sprout doctor
-=======
-# Create worktree and run command in it
-sprout create [branch-name] [command] [args...]
-
-# One-shot with Linear ticket
-sprout create --linear [ticket-id]
->>>>>>> 824c43b7
 ```
 
 ### Command Examples
@@ -89,38 +81,28 @@
 
 ```json5
 {
-<<<<<<< HEAD
   // Command to run after creating a worktree in interactive mode
   // If not specified, exits cleanly without running any command
   "defaultCommand": "code .",
   
-  // Linear API token for issue tracking integration
-  // Get your token from Linear Settings > Account > Security & Access
-  "linearApiToken": "lin_api_YOUR_TOKEN_HERE"
-=======
-  // Command to run when sprout is called without arguments
-  // If not specified, defaults to interactive mode
-  "defaultCommand": "echo 'Welcome to Sprout!'",
-  
-  // Linear API key for ticket integration
-  "linearApiKey": "your-linear-api-key-here"
->>>>>>> 824c43b7
+  // Linear API key for issue tracking integration
+  // Get your key from Linear Settings > Account > Security & Access
+  "linearApiKey": "lin_api_YOUR_KEY_HERE"
 }
 ```
 
 ### Configuration Options
 
-<<<<<<< HEAD
 - **`defaultCommand`**: Command to execute after creating a worktree in interactive mode. Common examples:
   - `"code ."` - Open in VS Code
   - `"nvim"` - Open in Neovim
   - `"bash"` - Start a new shell session
   
-- **`linearApiToken`**: Your Linear personal API token for accessing Linear tickets. Required for Linear integration features.
+- **`linearApiKey`**: Your Linear personal API key for accessing Linear tickets. Required for Linear integration features.
 
 ### Linear Integration
 
-When configured with a Linear API token, Sprout displays your assigned tickets in interactive mode:
+When configured with a Linear API key, Sprout displays your assigned tickets in interactive mode:
 
 ```
 🌱 Sprout - Create New Worktree
@@ -135,7 +117,7 @@
 Press Enter to create, Esc/Ctrl+C to quit
 ```
 
-To get your Linear API token:
+To get your Linear API key:
 1. Go to Linear Settings > Account > Security & Access
 2. Create a new personal API key
 3. Add it to your `~/.sprout.json5` configuration
@@ -151,22 +133,5 @@
 This will show:
 - Configuration file path and status
 - Default command setting
-- Linear API token (masked for security)
-- Linear connection status and user information
-=======
-- **`defaultCommand`**: Command to execute when `sprout` is called without arguments. If not specified, launches interactive mode.
-- **`linearApiKey`**: Your Linear API key for accessing tickets and creating branches from Linear issues.
-
-### Linear Integration
-
-To use Linear integration features, you'll need to:
-
-1. Get your Linear API key from [Linear Settings > API](https://linear.app/settings/api)
-2. Add it to your `~/.sprout.json5` configuration file
-3. Run `sprout doctor` to verify the configuration is working
-
-The Linear API key enables:
-- Browsing and selecting tickets for worktree creation
-- Automatic branch name suggestions based on ticket titles
-- Creating subtasks directly from the terminal UI
->>>>>>> 824c43b7
+- Linear API key (masked for security)
+- Linear connection status and user information