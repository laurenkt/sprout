package main

import (
	"fmt"
	"os"
	"os/exec"
	"strings"
	"syscall"
	
	"sprout/pkg/config"
	"sprout/pkg/git"
	"sprout/pkg/linear"
	"sprout/pkg/ui"
)

func main() {
	cfg, err := config.Load()
	if err != nil {
		fmt.Printf("Error: Failed to load config: %v\n", err)
		os.Exit(1)
	}

	if len(os.Args) < 2 {
		// Interactive mode
		if err := ui.RunInteractive(); err != nil {
			fmt.Printf("Error: %v\n", err)
			os.Exit(1)
		}
		return
	}

	// One-shot mode
	command := os.Args[1]
	switch command {
	case "create":
		if err := handleCreateCommand(os.Args[2:]); err != nil {
			fmt.Printf("Error: %v\n", err)
			os.Exit(1)
		}
	case "list":
		if err := handleListCommand(); err != nil {
			fmt.Printf("Error: %v\n", err)
			os.Exit(1)
		}
	case "prune":
<<<<<<< HEAD
		if err := handlePruneCommand(os.Args[2:]); err != nil {
=======
		if err := handlePruneCommand(); err != nil {
>>>>>>> e9644a57
			fmt.Printf("Error: %v\n", err)
			os.Exit(1)
		}
	case "doctor":
		handleDoctorCommand(cfg)
	case "help", "--help", "-h":
		printHelp()
	default:
		fmt.Printf("Unknown command: %s\n", command)
		printHelp()
		os.Exit(1)
	}
}

func handleCreateCommand(args []string) error {
	if len(args) == 0 {
		return fmt.Errorf("branch name is required. Usage: sprout create <branch-name> [command...]")
	}
	
	branchName := args[0]
	
	wm, err := git.NewWorktreeManager()
	if err != nil {
		return err
	}
	
	worktreePath, err := wm.CreateWorktree(branchName)
	if err != nil {
		return err
	}
	
	fmt.Fprintf(os.Stderr, "Worktree ready at: %s\n", worktreePath)
	
	// If no command provided, check for default command
	if len(args) == 1 {
		cfg, err := config.Load()
		if err != nil {
			return fmt.Errorf("failed to load config: %w", err)
		}
		
		defaultCmd := cfg.GetDefaultCommand()
		if len(defaultCmd) > 0 {
			// Execute the default command in the worktree directory
			cmd := exec.Command(defaultCmd[0], defaultCmd[1:]...)
			cmd.Dir = worktreePath
			cmd.Stdin = os.Stdin
			cmd.Stdout = os.Stdout
			cmd.Stderr = os.Stderr
			
			if err := cmd.Run(); err != nil {
				if exitError, ok := err.(*exec.ExitError); ok {
					if status, ok := exitError.Sys().(syscall.WaitStatus); ok {
						fmt.Fprintf(os.Stderr, "\nWorktree directory: %s\n", worktreePath)
						os.Exit(status.ExitStatus())
					}
				}
				return fmt.Errorf("default command failed: %w", err)
			}
			fmt.Fprintf(os.Stderr, "\nWorktree directory: %s\n", worktreePath)
			return nil
		}
		
		// No default command, output path for shell evaluation
		fmt.Print(worktreePath)
		return nil
	}
	
	// Execute the provided command in the worktree directory
	command := args[1]
	commandArgs := args[2:]
	
	cmd := exec.Command(command, commandArgs...)
	cmd.Dir = worktreePath
	cmd.Stdin = os.Stdin
	cmd.Stdout = os.Stdout
	cmd.Stderr = os.Stderr
	
	if err := cmd.Run(); err != nil {
		if exitError, ok := err.(*exec.ExitError); ok {
			if status, ok := exitError.Sys().(syscall.WaitStatus); ok {
				fmt.Fprintf(os.Stderr, "\nWorktree directory: %s\n", worktreePath)
				os.Exit(status.ExitStatus())
			}
		}
		return fmt.Errorf("command failed: %w", err)
	}
	
	fmt.Fprintf(os.Stderr, "\nWorktree directory: %s\n", worktreePath)
	return nil
}

func handleListCommand() error {
	wm, err := git.NewWorktreeManager()
	if err != nil {
		return err
	}
	
	worktrees, err := wm.ListWorktrees()
	if err != nil {
		return err
	}
	
	var filteredWorktrees []git.Worktree
	for _, wt := range worktrees {
		if wt.Branch != "master" && wt.Branch != "main" && wt.Branch != "" {
			filteredWorktrees = append(filteredWorktrees, wt)
		}
	}
	
	if len(filteredWorktrees) == 0 {
		fmt.Println("No worktrees found")
		return nil
	}
	
	fmt.Printf("%-20s %-10s %s\n", "BRANCH", "PR STATUS", "COMMIT")
	fmt.Println(strings.Repeat("-", 40))
	
	for _, wt := range filteredWorktrees {
		commit := wt.Commit
		if len(commit) > 8 {
			commit = commit[:8]
		}
		fmt.Printf("%-20s %-10s %s\n", wt.Branch, wt.PRStatus, commit)
	}
	
	return nil
}

<<<<<<< HEAD
func handlePruneCommand(args []string) error {
=======
func handlePruneCommand() error {
>>>>>>> e9644a57
	wm, err := git.NewWorktreeManager()
	if err != nil {
		return err
	}
	
<<<<<<< HEAD
	if len(args) == 0 {
		// Prune all merged branches
		return wm.PruneAllMerged()
	}
	
	branchName := args[0]
	return wm.PruneWorktree(branchName)
=======
	worktrees, err := wm.ListWorktrees()
	if err != nil {
		return err
	}
	
	var mergedWorktrees []git.Worktree
	for _, wt := range worktrees {
		// Filter out main/master branches and only include merged PRs
		if wt.Branch != "master" && wt.Branch != "main" && wt.Branch != "" && wt.PRStatus == "Merged" {
			mergedWorktrees = append(mergedWorktrees, wt)
		}
	}
	
	if len(mergedWorktrees) == 0 {
		fmt.Println("No worktrees with merged PRs found")
		return nil
	}
	
	fmt.Printf("%-20s %-10s %s\n", "BRANCH", "PR STATUS", "COMMIT")
	fmt.Println(strings.Repeat("-", 40))
	
	for _, wt := range mergedWorktrees {
		commit := wt.Commit
		if len(commit) > 8 {
			commit = commit[:8]
		}
		fmt.Printf("%-20s %-10s %s\n", wt.Branch, wt.PRStatus, commit)
	}
	
	fmt.Printf("\n%d worktree(s) ready to be pruned\n", len(mergedWorktrees))
	
	return nil
>>>>>>> e9644a57
}

func handleDoctorCommand(cfg *config.Config) {
	fmt.Println("Sprout Configuration")
	fmt.Println("===================")
	fmt.Printf("Default Command: %s\n", cfg.DefaultCommand)
	
	if cfg.GetLinearAPIKey() != "" {
		fmt.Printf("Linear API Key: configured\n")
	} else {
		fmt.Printf("Linear API Key: not configured\n")
	}
	
	configPath, err := getConfigPath()
	if err != nil {
		fmt.Printf("Config Path: <error: %v>\n", err)
	} else {
		fmt.Printf("Config Path: %s\n", configPath)
		
		if _, err := os.Stat(configPath); os.IsNotExist(err) {
			fmt.Println("Config File: not found (using defaults)")
		} else {
			fmt.Println("Config File: exists")
		}
	}
	
	// Linear connectivity test
	fmt.Println()
	fmt.Println("Linear Integration")
	fmt.Println("=================")
	
	if cfg.LinearAPIKey == "" {
		fmt.Println("Linear API Key: not configured")
		fmt.Println("Linear Status: disabled")
	} else {
		// Mask the key for security
		maskedKey := cfg.LinearAPIKey
		if len(maskedKey) > 8 {
			maskedKey = maskedKey[:8] + "..." + maskedKey[len(maskedKey)-4:]
		}
		fmt.Printf("Linear API Key: %s\n", maskedKey)
		
		fmt.Print("Linear Status: testing connection... ")
		testLinearConnection(cfg.LinearAPIKey)
	}
}

func getConfigPath() (string, error) {
	homeDir, err := os.UserHomeDir()
	if err != nil {
		return "", err
	}
	return fmt.Sprintf("%s/.sprout.json5", homeDir), nil
}

func testLinearConnection(apiKey string) {
	client := linear.NewClient(apiKey)
	
	user, err := client.GetCurrentUser()
	if err != nil {
		fmt.Printf("❌ Failed\n")
		fmt.Printf("Error: %v\n", err)
		return
	}
	
	fmt.Printf("✅ Connected\n")
	fmt.Printf("Linear User: %s (%s)\n", user.Name, user.Email)
	
	// Try to fetch assigned issues
	issues, err := client.GetAssignedIssues()
	if err != nil {
		fmt.Printf("Assigned Issues: <error fetching: %v>\n", err)
	} else {
		fmt.Printf("Assigned Issues: %d active tickets\n", len(issues))
	}
}

func printHelp() {
	fmt.Println("Sprout - Git Worktree Terminal UI")
	fmt.Println()
	fmt.Println("Usage:")
	fmt.Println("  sprout                              Start in interactive mode")
	fmt.Println("  sprout list                         List all worktrees")
	fmt.Println("  sprout prune                        List worktrees with merged PRs")
	fmt.Println("  sprout create <branch>              Create worktree and output path")
	fmt.Println("  sprout create <branch> <command>    Create worktree and run command in it")
	fmt.Println("  sprout prune [branch]               Remove worktree(s) - all merged if no branch specified")
	fmt.Println("  sprout doctor                       Show configuration values")
	fmt.Println("  sprout help                         Show this help")
	fmt.Println()
	fmt.Println("Examples:")
	fmt.Println("  sprout list                          # Show all worktrees")
	fmt.Println("  cd \"$(sprout create mybranch)\"       # Change to worktree directory")
	fmt.Println("  sprout create mybranch bash          # Create worktree and start bash")
	fmt.Println("  sprout create mybranch code .        # Create worktree and open in VS Code")
	fmt.Println("  sprout create mybranch git status    # Create worktree and run git status")
	fmt.Println("  sprout prune                         # Remove all merged worktrees")
	fmt.Println("  sprout prune mybranch                # Remove specific worktree and directory")
}<|MERGE_RESOLUTION|>--- conflicted
+++ resolved
@@ -43,11 +43,7 @@
 			os.Exit(1)
 		}
 	case "prune":
-<<<<<<< HEAD
 		if err := handlePruneCommand(os.Args[2:]); err != nil {
-=======
-		if err := handlePruneCommand(); err != nil {
->>>>>>> e9644a57
 			fmt.Printf("Error: %v\n", err)
 			os.Exit(1)
 		}
@@ -176,17 +172,12 @@
 	return nil
 }
 
-<<<<<<< HEAD
 func handlePruneCommand(args []string) error {
-=======
-func handlePruneCommand() error {
->>>>>>> e9644a57
 	wm, err := git.NewWorktreeManager()
 	if err != nil {
 		return err
 	}
 	
-<<<<<<< HEAD
 	if len(args) == 0 {
 		// Prune all merged branches
 		return wm.PruneAllMerged()
@@ -194,40 +185,6 @@
 	
 	branchName := args[0]
 	return wm.PruneWorktree(branchName)
-=======
-	worktrees, err := wm.ListWorktrees()
-	if err != nil {
-		return err
-	}
-	
-	var mergedWorktrees []git.Worktree
-	for _, wt := range worktrees {
-		// Filter out main/master branches and only include merged PRs
-		if wt.Branch != "master" && wt.Branch != "main" && wt.Branch != "" && wt.PRStatus == "Merged" {
-			mergedWorktrees = append(mergedWorktrees, wt)
-		}
-	}
-	
-	if len(mergedWorktrees) == 0 {
-		fmt.Println("No worktrees with merged PRs found")
-		return nil
-	}
-	
-	fmt.Printf("%-20s %-10s %s\n", "BRANCH", "PR STATUS", "COMMIT")
-	fmt.Println(strings.Repeat("-", 40))
-	
-	for _, wt := range mergedWorktrees {
-		commit := wt.Commit
-		if len(commit) > 8 {
-			commit = commit[:8]
-		}
-		fmt.Printf("%-20s %-10s %s\n", wt.Branch, wt.PRStatus, commit)
-	}
-	
-	fmt.Printf("\n%d worktree(s) ready to be pruned\n", len(mergedWorktrees))
-	
-	return nil
->>>>>>> e9644a57
 }
 
 func handleDoctorCommand(cfg *config.Config) {
@@ -311,7 +268,6 @@
 	fmt.Println("Usage:")
 	fmt.Println("  sprout                              Start in interactive mode")
 	fmt.Println("  sprout list                         List all worktrees")
-	fmt.Println("  sprout prune                        List worktrees with merged PRs")
 	fmt.Println("  sprout create <branch>              Create worktree and output path")
 	fmt.Println("  sprout create <branch> <command>    Create worktree and run command in it")
 	fmt.Println("  sprout prune [branch]               Remove worktree(s) - all merged if no branch specified")
